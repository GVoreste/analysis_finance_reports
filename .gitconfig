--- conflicted
+++ resolved
@@ -1,8 +1,4 @@
 [filter "python_format"]
-<<<<<<< HEAD
     clean = ruff format --force-exclude --stdin-filename %f < %f  
-=======
-    clean = ruff format --force-exclude --stdin-filename %f < %f   
->>>>>>> f9a2b15e
     smudge = cat
     required